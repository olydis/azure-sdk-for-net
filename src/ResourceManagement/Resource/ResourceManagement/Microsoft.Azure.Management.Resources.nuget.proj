--- conflicted
+++ resolved
@@ -5,11 +5,7 @@
     Microsoft.Azure.Management.Resources
     -->
     <SdkNuGetPackage Include="Microsoft.Azure.Management.Resources">
-<<<<<<< HEAD
-      <PackageVersion>2.18.16-preview</PackageVersion>
-=======
       <PackageVersion>2.20.0-preview</PackageVersion>
->>>>>>> 4aecb5af
       <Folder>$(MSBuildThisFileDirectory)</Folder>
     </SdkNuGetPackage>
   </ItemGroup>
